--- conflicted
+++ resolved
@@ -1,16 +1,8 @@
-<<<<<<< HEAD
-AC_INIT(libtorrent, 0.12.9, jaris@ifi.uio.no)
-
-dnl Find a better way to do this
-AC_DEFINE(PEER_NAME, "-lt0C90-", Identifier that is part of the default peer id)
-AC_DEFINE(PEER_VERSION, "lt\x0C\x90", 4 byte client and version identifier for DHT)
-=======
 AC_INIT(libtorrent, 0.13.1, jaris@ifi.uio.no)
 
 dnl Find a better way to do this
 AC_DEFINE(PEER_NAME, "-lt0D10-", Identifier that is part of the default peer id)
 AC_DEFINE(PEER_VERSION, "lt\x0D\x10", 4 byte client and version identifier for DHT)
->>>>>>> 4c9de3c2
 
 LIBTORRENT_CURRENT=14
 LIBTORRENT_REVISION=3
