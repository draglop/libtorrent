// libTorrent - BitTorrent library
// Copyright (C) 2005-2011, Jari Sundell
//
// This program is free software; you can redistribute it and/or modify
// it under the terms of the GNU General Public License as published by
// the Free Software Foundation; either version 2 of the License, or
// (at your option) any later version.
// 
// This program is distributed in the hope that it will be useful,
// but WITHOUT ANY WARRANTY; without even the implied warranty of
// MERCHANTABILITY or FITNESS FOR A PARTICULAR PURPOSE.  See the
// GNU General Public License for more details.
// 
// You should have received a copy of the GNU General Public License
// along with this program; if not, write to the Free Software
// Foundation, Inc., 59 Temple Place, Suite 330, Boston, MA  02111-1307  USA
//
// In addition, as a special exception, the copyright holders give
// permission to link the code of portions of this program with the
// OpenSSL library under certain conditions as described in each
// individual source file, and distribute linked combinations
// including the two.
//
// You must obey the GNU General Public License in all respects for
// all of the code used other than OpenSSL.  If you modify file(s)
// with this exception, you may extend this exception to your version
// of the file(s), but you are not obligated to do so.  If you do not
// wish to do so, delete this exception statement from your version.
// If you delete this exception statement from all source files in the
// program, then also delete it here.
//
// Contact:  Jari Sundell <jaris@ifi.uio.no>
//
//           Skomakerveien 33
//           3185 Skoppum, NORWAY

#include "config.h"

#include <functional>
#include <rak/functional.h>

#include "torrent/exceptions.h"
#include "torrent/utils/thread_base.h"

#include "hash_queue.h"
#include "hash_chunk.h"
#include "chunk.h"
#include "chunk_list_node.h"
#include "globals.h"
#include "thread_disk.h"

namespace tr1 { using namespace std::tr1; }

namespace torrent {

struct HashQueueEqual {
  HashQueueEqual(HashQueueNode::id_type id, uint32_t index) : m_id(id), m_index(index) {}

  bool operator () (const HashQueueNode& q) const { return m_id == q.id() && m_index == q.get_index(); }

  HashQueueNode::id_type m_id;
  uint32_t              m_index;
};

struct HashQueueWillneed {
  HashQueueWillneed(int bytes) : m_bytes(bytes) {}

  bool operator () (HashQueueNode& q) { return (m_bytes -= q.call_willneed()) <= 0; }

  int m_bytes;
};

// If madvise is not available it will always mark the pages as being
// in memory, thus we don't need to modify m_maxTries to have full
// disk usage. But this may cause too much blocking as it will think
// everything is in memory, thus we need to throttle.

HashQueue::HashQueue(thread_disk* thread) :
  m_thread_disk(thread) {

  pthread_mutex_init(&m_done_chunks_lock, NULL);
  m_thread_disk->hash_queue()->slot_chunk_done() = tr1::bind(&HashQueue::chunk_done, this, tr1::placeholders::_1, tr1::placeholders::_2);
}


// If we're done immediately, move the chunk to the front of the list so
// the next work cycle gets stuff done.
void
HashQueue::push_back(ChunkHandle handle, HashQueueNode::id_type id, slot_done_type d) {
  if (!handle.is_loaded())
    throw internal_error("HashQueue::add(...) received an invalid chunk");

  HashChunk* hash_chunk = new HashChunk(handle);

  base_type::push_back(HashQueueNode(id, hash_chunk, d));

  m_thread_disk->hash_queue()->push_back(hash_chunk);
  m_thread_disk->interrupt();
}

bool
HashQueue::has(HashQueueNode::id_type id) {
  return std::find_if(begin(), end(), rak::equal(id, std::mem_fun_ref(&HashQueueNode::id))) != end();
}

bool
HashQueue::has(HashQueueNode::id_type id, uint32_t index) {
  return std::find_if(begin(), end(), HashQueueEqual(id, index)) != end();
}

void
HashQueue::remove(HashQueueNode::id_type id) {
  iterator itr = begin();
  
  while ((itr = std::find_if(itr, end(), rak::equal(id, std::mem_fun_ref(&HashQueueNode::id)))) != end()) {
    HashChunk *hash_chunk = itr->get_chunk();

    thread_base::release_global_lock();
    bool result = m_thread_disk->hash_queue()->remove(hash_chunk);
    thread_base::acquire_global_lock();

    // The hash chunk was not found, so we need to wait until the hash
    // check finishes.
    if (!result) {
      pthread_mutex_lock(&m_done_chunks_lock);
      done_chunks_type::iterator done_itr;

      while ((done_itr = m_done_chunks.find(hash_chunk)) == m_done_chunks.end()) {
        pthread_mutex_unlock(&m_done_chunks_lock);
        usleep(100);
        pthread_mutex_lock(&m_done_chunks_lock);
      }

      m_done_chunks.erase(done_itr);
      pthread_mutex_unlock(&m_done_chunks_lock);
    }

    itr->slot_done()(*hash_chunk->chunk(), NULL);
    itr->clear();

    itr = erase(itr);
  }
}

void
HashQueue::clear() {
  if (!empty())
    throw internal_error("HashQueue::clear() called but valid nodes were found.");

  // Replace with a dtor check to ensure it is empty?
//   std::for_each(begin(), end(), std::mem_fun_ref(&HashQueueNode::clear));
//   base_type::clear();
}

void
HashQueue::work() {
  pthread_mutex_lock(&m_done_chunks_lock);
    
  while (!m_done_chunks.empty()) {
    HashChunk* hash_chunk = m_done_chunks.begin()->first;
    HashString hash_value = m_done_chunks.begin()->second;
    m_done_chunks.erase(m_done_chunks.begin());

    // TODO: This is not optimal as we jump around... Check for front
    // of HashQueue in done_chunks instead.

    iterator itr = std::find_if(begin(), end(), tr1::bind(std::equal_to<HashChunk*>(),
                                                          hash_chunk,
                                                          tr1::bind(&HashQueueNode::get_chunk, tr1::placeholders::_1)));

    // TODO: Fix this...
    if (itr == end())
      throw internal_error("Could not find done chunk's node.");

    HashQueueNode::slot_done_type slotDone = itr->slot_done();
    base_type::erase(itr);

    slotDone(hash_chunk->handle(), hash_value.c_str());
    delete hash_chunk;
  }

  pthread_mutex_unlock(&m_done_chunks_lock);
}

void
HashQueue::chunk_done(HashChunk* hash_chunk, const HashString& hash_value) {
  pthread_mutex_lock(&m_done_chunks_lock);

<<<<<<< HEAD
  if (m_done_chunks.empty())
    m_slot_fill_queue();

=======
>>>>>>> 627122b4
  m_done_chunks[hash_chunk] = hash_value;
  m_slot_has_work(m_done_chunks.empty());

  pthread_mutex_unlock(&m_done_chunks_lock);
}

}<|MERGE_RESOLUTION|>--- conflicted
+++ resolved
@@ -186,12 +186,6 @@
 HashQueue::chunk_done(HashChunk* hash_chunk, const HashString& hash_value) {
   pthread_mutex_lock(&m_done_chunks_lock);
 
-<<<<<<< HEAD
-  if (m_done_chunks.empty())
-    m_slot_fill_queue();
-
-=======
->>>>>>> 627122b4
   m_done_chunks[hash_chunk] = hash_value;
   m_slot_has_work(m_done_chunks.empty());
 
