--- conflicted
+++ resolved
@@ -62,13 +62,8 @@
   typedef std::deque<HashQueueNode>                 base_type;
   typedef std::map<HashChunk*, torrent::HashString> done_chunks_type;
 
-<<<<<<< HEAD
-  typedef HashQueueNode::slot_done_type slot_done_type;
-  typedef std::tr1::function<void ()>   slot_void;
-=======
   typedef HashQueueNode::slot_done_type   slot_done_type;
   typedef std::tr1::function<void (bool)> slot_bool;
->>>>>>> 627122b4
 
   using base_type::iterator;
 
@@ -93,11 +88,7 @@
 
   void                work();
 
-<<<<<<< HEAD
-  slot_void&          slot_fill_queue() { return m_slot_fill_queue; }
-=======
   slot_bool&          slot_has_work() { return m_slot_has_work; }
->>>>>>> 627122b4
 
 private:
   void                chunk_done(HashChunk* hash_chunk, const HashString& hash_value);
@@ -107,11 +98,7 @@
   done_chunks_type    m_done_chunks;
   pthread_mutex_t     m_done_chunks_lock lt_cacheline_aligned;
 
-<<<<<<< HEAD
-  slot_void           m_slot_fill_queue;
-=======
   slot_bool           m_slot_has_work;
->>>>>>> 627122b4
 };
 
 }
