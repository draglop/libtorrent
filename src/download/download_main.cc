// libTorrent - BitTorrent library
// Copyright (C) 2005-2011, Jari Sundell
//
// This program is free software; you can redistribute it and/or modify
// it under the terms of the GNU General Public License as published by
// the Free Software Foundation; either version 2 of the License, or
// (at your option) any later version.
// 
// This program is distributed in the hope that it will be useful,
// but WITHOUT ANY WARRANTY; without even the implied warranty of
// MERCHANTABILITY or FITNESS FOR A PARTICULAR PURPOSE.  See the
// GNU General Public License for more details.
// 
// You should have received a copy of the GNU General Public License
// along with this program; if not, write to the Free Software
// Foundation, Inc., 59 Temple Place, Suite 330, Boston, MA  02111-1307  USA
//
// In addition, as a special exception, the copyright holders give
// permission to link the code of portions of this program with the
// OpenSSL library under certain conditions as described in each
// individual source file, and distribute linked combinations
// including the two.
//
// You must obey the GNU General Public License in all respects for
// all of the code used other than OpenSSL.  If you modify file(s)
// with this exception, you may extend this exception to your version
// of the file(s), but you are not obligated to do so.  If you do not
// wish to do so, delete this exception statement from your version.
// If you delete this exception statement from all source files in the
// program, then also delete it here.
//
// Contact:  Jari Sundell <jaris@ifi.uio.no>
//
//           Skomakerveien 33
//           3185 Skoppum, NORWAY

#include "config.h"

#include <cstring>
#include <limits>

#include "data/chunk_list.h"
#include "protocol/extensions.h"
#include "protocol/handshake_manager.h"
#include "protocol/initial_seed.h"
#include "protocol/peer_connection_base.h"
#include "protocol/peer_factory.h"
#include "torrent/download.h"
#include "torrent/exceptions.h"
#include "torrent/throttle.h"
#include "torrent/data/file_list.h"
#include "torrent/download/download_manager.h"
#include "torrent/download/choke_queue.h"
#include "torrent/download/choke_group.h"
#include "torrent/peer/connection_list.h"
#include "torrent/peer/peer.h"
#include "torrent/peer/peer_info.h"
#include "torrent/tracker_controller.h"
#include "torrent/tracker_list.h"

#include "available_list.h"
#include "chunk_selector.h"
#include "chunk_statistics.h"
#include "download_main.h"
#include "download_wrapper.h"

namespace std { using namespace tr1; }

namespace torrent {

DownloadInfo::DownloadInfo() :
  m_flags(flag_compact | flag_accepting_new_peers | flag_accepting_seeders | flag_pex_enabled | flag_pex_active),

  m_upRate(60),
  m_downRate(60),
  m_skipRate(60),
  
  m_uploadedBaseline(0),
  m_completedBaseline(0),
  m_sizePex(0),
  m_maxSizePex(8),
  m_metadataSize(0),
  
  m_creationDate(0),
  m_loadDate(rak::timer::current_seconds()),

  m_upload_unchoked(0),
  m_download_unchoked(0) {
}

DownloadMain::DownloadMain() :
  m_info(new DownloadInfo),

  m_choke_group(NULL),
  m_chunkList(new ChunkList),
  m_chunkSelector(new ChunkSelector(file_list()->mutable_data())),
  m_chunkStatistics(new ChunkStatistics),

  m_initialSeeding(NULL),
  m_uploadThrottle(NULL),
  m_downloadThrottle(NULL) {

  m_tracker_list = new TrackerList();
  m_tracker_controller = new TrackerController(m_tracker_list);

  m_tracker_list->slot_success() = std::bind(&TrackerController::receive_success, m_tracker_controller, std::placeholders::_1, std::placeholders::_2);
  m_tracker_list->slot_failure() = std::bind(&TrackerController::receive_failure, m_tracker_controller, std::placeholders::_1, std::placeholders::_2);
  m_tracker_list->slot_tracker_enabled()  = std::bind(&TrackerController::receive_tracker_enabled, m_tracker_controller, std::placeholders::_1);
  m_tracker_list->slot_tracker_disabled() = std::bind(&TrackerController::receive_tracker_disabled, m_tracker_controller, std::placeholders::_1);

  m_connectionList = new ConnectionList(this);

  m_delegator.slot_chunk_find(rak::make_mem_fun(m_chunkSelector, &ChunkSelector::find));
  m_delegator.slot_chunk_size(rak::make_mem_fun(file_list(), &FileList::chunk_index_size));

  m_delegator.transfer_list()->slot_canceled(std::bind1st(std::mem_fun(&ChunkSelector::not_using_index), m_chunkSelector));
  m_delegator.transfer_list()->slot_queued(std::bind1st(std::mem_fun(&ChunkSelector::using_index), m_chunkSelector));
  m_delegator.transfer_list()->slot_completed(std::bind1st(std::mem_fun(&DownloadMain::receive_chunk_done), this));
  m_delegator.transfer_list()->slot_corrupt(std::bind1st(std::mem_fun(&DownloadMain::receive_corrupt_chunk), this));

  m_delayDisconnectPeers.set_slot(rak::mem_fn(m_connectionList, &ConnectionList::disconnect_queued));
  m_taskTrackerRequest.set_slot(rak::mem_fn(this, &DownloadMain::receive_tracker_request));

  m_chunkList->slot_create_chunk(rak::make_mem_fun(file_list(), &FileList::create_chunk_index));
  m_chunkList->slot_free_diskspace(rak::make_mem_fun(file_list(), &FileList::free_diskspace));
}

DownloadMain::~DownloadMain() {
  if (m_taskTrackerRequest.is_queued())
    throw internal_error("DownloadMain::~DownloadMain(): m_taskTrackerRequest is queued.");

  // Check if needed.
  m_connectionList->clear();
  m_tracker_list->clear();

  if (m_info->size_pex() != 0)
    throw internal_error("DownloadMain::~DownloadMain(): m_info->size_pex() != 0.");

  delete m_tracker_controller;
  delete m_tracker_list;
  delete m_connectionList;

  delete m_chunkStatistics;
  delete m_chunkList;
  delete m_chunkSelector;
  delete m_info;

  m_ut_pex_delta.clear();
  m_ut_pex_initial.clear();
}

std::pair<ThrottleList*, ThrottleList*>
DownloadMain::throttles(const sockaddr* sa) {
  ThrottlePair pair = ThrottlePair(NULL, NULL);

  if (!manager->connection_manager()->address_throttle().empty())
    pair = manager->connection_manager()->address_throttle()(sa);

  return std::make_pair(pair.first == NULL ? upload_throttle() : pair.first->throttle_list(),
                        pair.second == NULL ? download_throttle() : pair.second->throttle_list());
}

void
DownloadMain::open(int flags) {
  if (info()->is_open())
    throw internal_error("Tried to open a download that is already open");

  file_list()->open(flags & FileList::open_no_create);

  m_chunkList->resize(file_list()->size_chunks());
  m_chunkStatistics->initialize(file_list()->size_chunks());

  info()->set_flags(DownloadInfo::flag_open);
}

void
DownloadMain::close() {
  if (info()->is_active())
    throw internal_error("Tried to close an active download");

  if (!info()->is_open())
    return;

  info()->unset_flags(DownloadInfo::flag_open);

  // Don't close the tracker manager here else it will cause STOPPED
  // requests to be lost. TODO: Check that this is valid.
//   m_trackerManager->close();

  m_delegator.transfer_list()->clear();

  file_list()->close();

  // Clear the chunklist last as it requires all referenced chunks to
  // be released.
  m_chunkStatistics->clear();
  m_chunkList->clear();
  m_chunkSelector->cleanup();
}

void DownloadMain::start() {
  if (!info()->is_open())
    throw internal_error("Tried to start a closed download");

  if (info()->is_active())
    throw internal_error("Tried to start an active download");

  info()->set_flags(DownloadInfo::flag_active);
  chunk_list()->set_flags(ChunkList::flag_active);

  m_lastConnectedSize = 0;

  m_delegator.set_aggressive(false);
  update_endgame();  

  receive_connect_peers();
}  

void
DownloadMain::stop() {
  if (!info()->is_active())
    return;

  // Set this early so functions like receive_connect_peers() knows
  // not to eat available peers.
  info()->unset_flags(DownloadInfo::flag_active);
  chunk_list()->unset_flags(ChunkList::flag_active);

  m_slotStopHandshakes(this);
  connection_list()->erase_remaining(connection_list()->begin(), ConnectionList::disconnect_available);

  delete m_initialSeeding;
  m_initialSeeding = NULL;

  priority_queue_erase(&taskScheduler, &m_delayDisconnectPeers);
  priority_queue_erase(&taskScheduler, &m_taskTrackerRequest);

  if (info()->upload_unchoked() != 0 || info()->download_unchoked() != 0)
    throw internal_error("DownloadMain::stop(): info()->upload_unchoked() != 0 || info()->download_unchoked() != 0.");
}

bool
DownloadMain::start_initial_seeding() {
  if (!file_list()->is_done())
    return false;

  m_initialSeeding = new InitialSeeding(this);
  return true;
}

void
DownloadMain::initial_seeding_done(PeerConnectionBase* pcb) {
  if (m_initialSeeding == NULL)
    throw internal_error("DownloadMain::initial_seeding_done called when not initial seeding.");

  // Close all connections but the currently active one (pcb), that
  // one will be closed by throw close_connection() later.
  //
  // When calling initial_seed()->new_peer(...) the 'pcb' won't be in
  // the connection list, so don't treat it as an error. Make sure to
  // catch close_connection() at the caller of new_peer(...) and just
  // close the filedesc before proceeding as normal.
  ConnectionList::iterator pcb_itr = std::find(m_connectionList->begin(), m_connectionList->end(), pcb);

  if (pcb_itr != m_connectionList->end()) {
    std::iter_swap(m_connectionList->begin(), pcb_itr);
    m_connectionList->erase_remaining(m_connectionList->begin() + 1, ConnectionList::disconnect_available);
  } else {
    m_connectionList->erase_remaining(m_connectionList->begin(), ConnectionList::disconnect_available);
  }

  // Switch to normal seeding.
  DownloadManager::iterator itr = manager->download_manager()->find(m_info);
  (*itr)->set_connection_type(Download::CONNECTION_SEED);
  m_connectionList->slot_new_connection(&createPeerConnectionSeed);

  delete m_initialSeeding;
  m_initialSeeding = NULL;

  // And close the current connection.
  throw close_connection();
}

void
DownloadMain::update_endgame() {
  if (!m_delegator.get_aggressive() &&
      file_list()->completed_chunks() + m_delegator.transfer_list()->size() + 5 >= file_list()->size_chunks())
    m_delegator.set_aggressive(true);
}

void
DownloadMain::receive_chunk_done(unsigned int index) {
  ChunkHandle handle = m_chunkList->get(index);

  if (!handle.is_valid())
    throw storage_error("DownloadState::chunk_done(...) called with an index we couldn't retrieve from storage");

  m_slotHashCheckAdd(handle);
}

void
DownloadMain::receive_corrupt_chunk(PeerInfo* peerInfo) {
  peerInfo->set_failed_counter(peerInfo->failed_counter() + 1);

  // Just use some very primitive heuristics here to decide if we're
  // going to disconnect the peer. Also, consider adding a flag so we
  // don't recalculate these things whenever the peer reconnects.

  // That is... non at all ;)

  if (peerInfo->failed_counter() > HandshakeManager::max_failed)
    connection_list()->erase(peerInfo, ConnectionList::disconnect_unwanted);
}

void
DownloadMain::add_peer(const rak::socket_address& sa) {
  m_slotStartHandshake(sa, this);
}

void
DownloadMain::receive_connect_peers() {
  if (!info()->is_active())
    return;

  // TODO: Is this actually going to be used?
  AddressList* alist = peer_list()->available_list()->buffer();

  if (!alist->empty()) {
    alist->sort();
    peer_list()->insert_available(alist);
    alist->clear();
  }

  while (!peer_list()->available_list()->empty() &&
         manager->connection_manager()->can_connect() &&
         connection_list()->size() < connection_list()->min_size() &&
         connection_list()->size() + m_slotCountHandshakes(this) < connection_list()->max_size()) {
    rak::socket_address sa = peer_list()->available_list()->pop_random();

    if (connection_list()->find(sa.c_sockaddr()) == connection_list()->end())
      m_slotStartHandshake(sa, this);
  }
}

void
DownloadMain::receive_tracker_success() {
  if (!info()->is_active())
    return;

  rak::timer next_timer = cachedTime + rak::timer::from_seconds(30);

  if (m_choke_group->tracker_mode() == choke_group::TRACKER_MODE_AGGRESSIVE)
    next_timer = cachedTime + rak::timer::from_seconds(10 + (30 * (m_trackerManager->num_requests() - 1)));

  priority_queue_erase(&taskScheduler, &m_taskTrackerRequest);
  priority_queue_insert(&taskScheduler, &m_taskTrackerRequest, next_timer.round_seconds());
}

void
DownloadMain::receive_tracker_request() {
  if (connection_list()->size() >= connection_list()->max_size())
    return;

<<<<<<< HEAD
  if (m_choke_group->tracker_mode() == choke_group::TRACKER_MODE_AGGRESSIVE) {
    if (connection_list()->size() > 5 && m_info->is_pex_enabled())
      m_trackerManager->request_next();

    // else if (connection_list()->size() < m_lastConnectedSize + 5 && m_trackerManager->num_requests() )
    //   m_trackerManager->request_next();

    else if (!m_trackerManager->request_current())
      m_trackerManager->request_next();

  } else {
    if (connection_list()->size() >= connection_list()->min_size())
      return;

    if ((connection_list()->size() > 5 && m_info->is_pex_enabled()) ||
        connection_list()->size() < m_lastConnectedSize + 10)
      m_trackerManager->request_next();
    else if (!m_trackerManager->request_current())
      m_trackerManager->request_next();
  }
=======
  // if (m_info->is_pex_enabled() || connection_list()->size() < m_lastConnectedSize + 10)
  //   m_trackerManager->request_next();
  // else if (!m_trackerManager->request_current())
  //   m_trackerManager->request_next();
>>>>>>> 97a637c8

  m_lastConnectedSize = connection_list()->size();
}

struct SocketAddressCompact_less {
  bool operator () (const SocketAddressCompact& a, const SocketAddressCompact& b) const {
    return (a.addr < b.addr) || ((a.addr == b.addr) && (a.port < b.port));
  }
};

void
DownloadMain::do_peer_exchange() {
  if (!info()->is_active())
    throw internal_error("DownloadMain::do_peer_exchange called on inactive download.");

  // Check whether we should tell the peers to stop/start sending PEX
  // messages.
  int togglePex = 0;

  if (!m_info->is_pex_active() &&
      m_connectionList->size() < m_connectionList->min_size() / 2 &&
      m_peerList.available_list()->size() < m_peerList.available_list()->max_size() / 4) {
    m_info->set_flags(DownloadInfo::flag_pex_active);

    // Only set PEX_ENABLE if we don't have max_size_pex set to zero.
    if (m_info->size_pex() < m_info->max_size_pex())
      togglePex = PeerConnectionBase::PEX_ENABLE;

  } else if (m_info->is_pex_active() &&
             m_connectionList->size() >= m_connectionList->min_size()) {
//              m_peerList.available_list()->size() >= m_peerList.available_list()->max_size() / 2) {
    togglePex = PeerConnectionBase::PEX_DISABLE;
    m_info->unset_flags(DownloadInfo::flag_pex_active);
  }

  // Return if we don't really want to do anything?

  ProtocolExtension::PEXList current;

  for (ConnectionList::iterator itr = m_connectionList->begin(); itr != m_connectionList->end(); ++itr) {
    PeerConnectionBase* pcb = (*itr)->m_ptr();
    const rak::socket_address* sa = rak::socket_address::cast_from(pcb->peer_info()->socket_address());

    if (pcb->peer_info()->listen_port() != 0 && sa->family() == rak::socket_address::af_inet)
      current.push_back(SocketAddressCompact(sa->sa_inet()->address_n(), pcb->peer_info()->listen_port()));

    if (!pcb->extensions()->is_remote_supported(ProtocolExtension::UT_PEX))
      continue;

    if (togglePex == PeerConnectionBase::PEX_ENABLE) {
      pcb->set_peer_exchange(true);

      if (m_info->size_pex() >= m_info->max_size_pex())
        togglePex = 0;

    } else if (!pcb->extensions()->is_local_enabled(ProtocolExtension::UT_PEX)) {
      continue;

    } else if (togglePex == PeerConnectionBase::PEX_DISABLE) {
      pcb->set_peer_exchange(false);

      continue;
    }

    // Still using the old buffer? Make a copy in this rare case.
    DataBuffer* message = pcb->extension_message();

    if (!message->empty() && (message->data() == m_ut_pex_initial.data() || message->data() == m_ut_pex_delta.data())) {
      char* buffer = new char[message->length()];
      memcpy(buffer, message->data(), message->length());
      message->set(buffer, buffer + message->length(), true);
    }

    pcb->do_peer_exchange();
  }

  std::sort(current.begin(), current.end(), SocketAddressCompact_less());

  ProtocolExtension::PEXList added;
  added.reserve(current.size());
  std::set_difference(current.begin(), current.end(), m_ut_pex_list.begin(), m_ut_pex_list.end(), 
                      std::back_inserter(added), SocketAddressCompact_less());

  ProtocolExtension::PEXList removed;
  removed.reserve(m_ut_pex_list.size());
  std::set_difference(m_ut_pex_list.begin(), m_ut_pex_list.end(), current.begin(), current.end(), 
                      std::back_inserter(removed), SocketAddressCompact_less());
    
  if (current.size() > m_info->max_size_pex_list()) {
    // This test is only correct as long as we have a constant max
    // size.
    if (added.size() < current.size() - m_info->max_size_pex_list())
      throw internal_error("DownloadMain::do_peer_exchange() added.size() < current.size() - m_info->max_size_pex_list().");

    // Randomize this:
    added.erase(added.end() - (current.size() - m_info->max_size_pex_list()), added.end());

    // Create the new m_ut_pex_list by removing any 'removed'
    // addresses from the original list and then adding the new
    // addresses.
    m_ut_pex_list.erase(std::set_difference(m_ut_pex_list.begin(), m_ut_pex_list.end(), removed.begin(), removed.end(),
                                            m_ut_pex_list.begin(), SocketAddressCompact_less()), m_ut_pex_list.end());
    m_ut_pex_list.insert(m_ut_pex_list.end(), added.begin(), added.end());

    std::sort(m_ut_pex_list.begin(), m_ut_pex_list.end(), SocketAddressCompact_less());

  } else {
    m_ut_pex_list.swap(current);
  }

  current.clear();
  m_ut_pex_delta.clear();

  // If no peers were added or removed, the initial message is still correct and
  // the delta message stays emptied. Otherwise generate the appropriate messages.
  if (!added.empty() || !m_ut_pex_list.empty()) {
    m_ut_pex_delta = ProtocolExtension::generate_ut_pex_message(added, removed);

    m_ut_pex_initial.clear();
    m_ut_pex_initial = ProtocolExtension::generate_ut_pex_message(m_ut_pex_list, current);
  }
}

void
DownloadMain::set_metadata_size(size_t size) {
  if (m_info->is_meta_download()) {
    if (m_fileList.size_bytes() < 2)
      file_list()->reset_filesize(size);
    else if (size != m_fileList.size_bytes())
      throw communication_error("Peer-supplied metadata size mismatch.");

  } else if (m_info->metadata_size() && m_info->metadata_size() != size) {
      throw communication_error("Peer-supplied metadata size mismatch.");
  }

  m_info->set_metadata_size(size);
}

}<|MERGE_RESOLUTION|>--- conflicted
+++ resolved
@@ -347,47 +347,19 @@
   if (!info()->is_active())
     return;
 
-  rak::timer next_timer = cachedTime + rak::timer::from_seconds(30);
-
-  if (m_choke_group->tracker_mode() == choke_group::TRACKER_MODE_AGGRESSIVE)
-    next_timer = cachedTime + rak::timer::from_seconds(10 + (30 * (m_trackerManager->num_requests() - 1)));
-
   priority_queue_erase(&taskScheduler, &m_taskTrackerRequest);
-  priority_queue_insert(&taskScheduler, &m_taskTrackerRequest, next_timer.round_seconds());
+  priority_queue_insert(&taskScheduler, &m_taskTrackerRequest, (cachedTime + rak::timer::from_seconds(30)).round_seconds());
 }
 
 void
 DownloadMain::receive_tracker_request() {
-  if (connection_list()->size() >= connection_list()->max_size())
+  if (connection_list()->size() >= connection_list()->min_size())
     return;
 
-<<<<<<< HEAD
-  if (m_choke_group->tracker_mode() == choke_group::TRACKER_MODE_AGGRESSIVE) {
-    if (connection_list()->size() > 5 && m_info->is_pex_enabled())
-      m_trackerManager->request_next();
-
-    // else if (connection_list()->size() < m_lastConnectedSize + 5 && m_trackerManager->num_requests() )
-    //   m_trackerManager->request_next();
-
-    else if (!m_trackerManager->request_current())
-      m_trackerManager->request_next();
-
-  } else {
-    if (connection_list()->size() >= connection_list()->min_size())
-      return;
-
-    if ((connection_list()->size() > 5 && m_info->is_pex_enabled()) ||
-        connection_list()->size() < m_lastConnectedSize + 10)
-      m_trackerManager->request_next();
-    else if (!m_trackerManager->request_current())
-      m_trackerManager->request_next();
-  }
-=======
   // if (m_info->is_pex_enabled() || connection_list()->size() < m_lastConnectedSize + 10)
   //   m_trackerManager->request_next();
   // else if (!m_trackerManager->request_current())
   //   m_trackerManager->request_next();
->>>>>>> 97a637c8
 
   m_lastConnectedSize = connection_list()->size();
 }
